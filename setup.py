--- conflicted
+++ resolved
@@ -19,31 +19,14 @@
 """
 from setuptools import setup, find_packages
 
-<<<<<<< HEAD
 from pkg import utils
 parsed_reqs = utils.parse_requirements()
-=======
+
 import versioneer
 versioneer.versionfile_source = 'src/leap/common/_version.py'
 versioneer.versionfile_build = 'leap/common/_version.py'
 versioneer.tag_prefix = ''  # tags are like 1.2.0
 versioneer.parentdir_prefix = 'leap.common-'
-
-# XXX parse pkg/requirements.pip
-requirements = [
-    "jsonschema",
-    "pyxdg",
-    'protobuf>=2.4.1',
-    'protobuf.socketrpc',
-    "PyOpenSSL",
-    "python-dateutil",
-    "PyCrypto",
-]
-
-#dependency_links = [
-    #"https://protobuf-socket-rpc.googlecode.com/files/protobuf.socketrpc-1.3.2.tar.gz#egg=protobuf.socketrpc"
-#]
->>>>>>> 58aaf9c4
 
 tests_requirements = [
     'mock',
