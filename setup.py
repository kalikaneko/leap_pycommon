# -*- coding: utf-8 -*-
# setup.py
# Copyright (C) 2013 LEAP
#
# This program is free software: you can redistribute it and/or modify
# it under the terms of the GNU General Public License as published by
# the Free Software Foundation, either version 3 of the License, or
# (at your option) any later version.
#
# This program is distributed in the hope that it will be useful,
# but WITHOUT ANY WARRANTY; without even the implied warranty of
# MERCHANTABILITY or FITNESS FOR A PARTICULAR PURPOSE.  See the
# GNU General Public License for more details.
#
# You should have received a copy of the GNU General Public License
# along with this program.  If not, see <http://www.gnu.org/licenses/>.
"""
setup file for leap.common
"""
from setuptools import setup, find_packages

# XXX parse pkg/requirements.pip
requirements = [
<<<<<<< HEAD
    "jsonschema",
    "pyxdg",
    'protobuf',
    'protobuf.socketrpc',
=======
    "PyOpenSSL",
    "python-dateutil",
>>>>>>> 8b830092
]


dependency_links = [
    # XXX this link is only for py2.6???
    # we need to get this packaged or included
    #"https://protobuf-socket-rpc.googlecode.com/files/protobuf.socketrpc-1.3.2-py2.6.egg#egg=protobuf.socketrpc",
    "https://code.google.com/p/protobuf-socket-rpc/downloads/detail?name=protobuf.socketrpc-1.3.2.tar.gz#egg=protobuf.socketrpc",
]


# XXX add classifiers, docs

setup(
    name='leap.common',
    version='0.2.0-dev',
    url='https://leap.se/',
    license='GPLv3+',
    author='The LEAP Encryption Access Project',
    author_email='info@leap.se',
    description='Common files used by the LEAP Client project.',
    long_description=(
        "Common files used by the LEAP Client project."
    ),
    namespace_packages=["leap"],
    package_dir={'': 'src'},
    packages=find_packages('src', exclude=['leap.common.tests']),
    test_suite='leap.common.tests',
    install_requires=requirements,
    dependency_links=dependency_links,
)<|MERGE_RESOLUTION|>--- conflicted
+++ resolved
@@ -21,15 +21,12 @@
 
 # XXX parse pkg/requirements.pip
 requirements = [
-<<<<<<< HEAD
     "jsonschema",
     "pyxdg",
     'protobuf',
     'protobuf.socketrpc',
-=======
     "PyOpenSSL",
     "python-dateutil",
->>>>>>> 8b830092
 ]
 
 
