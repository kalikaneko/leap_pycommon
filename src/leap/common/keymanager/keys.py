# -*- coding: utf-8 -*-
# keys.py
# Copyright (C) 2013 LEAP
#
# This program is free software: you can redistribute it and/or modify
# it under the terms of the GNU General Public License as published by
# the Free Software Foundation, either version 3 of the License, or
# (at your option) any later version.
#
# This program is distributed in the hope that it will be useful,
# but WITHOUT ANY WARRANTY; without even the implied warranty of
# MERCHANTABILITY or FITNESS FOR A PARTICULAR PURPOSE. See the
# GNU General Public License for more details.
#
# You should have received a copy of the GNU General Public License
# along with this program. If not, see <http://www.gnu.org/licenses/>.


"""
Abstact key type and encryption scheme representations.
"""


try:
    import simplejson as json
except ImportError:
    import json  # noqa
import re


from abc import ABCMeta, abstractmethod
from leap.common.check import leap_assert


#
# Dictionary keys used for storing cryptographic keys.
#

KEY_ADDRESS_KEY = 'address'
KEY_TYPE_KEY = 'type'
KEY_ID_KEY = 'key_id'
KEY_FINGERPRINT_KEY = 'fingerprint'
KEY_DATA_KEY = 'key_data'
KEY_PRIVATE_KEY = 'private'
KEY_LENGTH_KEY = 'length'
KEY_EXPIRY_DATE_KEY = 'expiry_date'
KEY_FIRST_SEEN_AT_KEY = 'first_seen_at'
KEY_LAST_AUDITED_AT_KEY = 'last_audited_at'
KEY_VALIDATION_KEY = 'validation'
KEY_TAGS_KEY = 'tags'


#
# Key storage constants
#

KEYMANAGER_KEY_TAG = 'keymanager-key'


#
# key indexing constants.
#

TAGS_PRIVATE_INDEX = 'by-tags-private'
TAGS_ADDRESS_PRIVATE_INDEX = 'by-tags-address-private'
INDEXES = {
    TAGS_PRIVATE_INDEX: [
        KEY_TAGS_KEY,
        'bool(%s)' % KEY_PRIVATE_KEY,
    ],
    TAGS_ADDRESS_PRIVATE_INDEX: [
        KEY_TAGS_KEY,
        KEY_ADDRESS_KEY,
        'bool(%s)' % KEY_PRIVATE_KEY,
    ]
}


#
# Key handling utilities
#

def is_address(address):
    """
    Return whether the given C{address} is in the form user@provider.

    :param address: The address to be tested.
    :type address: str
    :return: Whether C{address} is in the form user@provider.
    :rtype: bool
    """
    return bool(re.match('[\w.-]+@[\w.-]+', address))


def build_key_from_dict(kClass, address, kdict):
    """
    Build an C{kClass} key bound to C{address} based on info in C{kdict}.

    :param address: The address bound to the key.
    :type address: str
    :param kdict: Dictionary with key data.
    :type kdict: dict
    :return: An instance of the key.
    :rtype: C{kClass}
    """
    leap_assert(
        address == kdict[KEY_ADDRESS_KEY],
        'Wrong address in key data.')
    return kClass(
        address,
        key_id=kdict[KEY_ID_KEY],
        fingerprint=kdict[KEY_FINGERPRINT_KEY],
        key_data=kdict[KEY_DATA_KEY],
        private=kdict[KEY_PRIVATE_KEY],
        length=kdict[KEY_LENGTH_KEY],
        expiry_date=kdict[KEY_EXPIRY_DATE_KEY],
        first_seen_at=kdict[KEY_FIRST_SEEN_AT_KEY],
        last_audited_at=kdict[KEY_LAST_AUDITED_AT_KEY],
        validation=kdict[KEY_VALIDATION_KEY],  # TODO: verify for validation.
    )


<<<<<<< HEAD
def keymanager_doc_id(ktype, address, private=False):
    """
    Return the document id for the document containing a key for
    C{address}.

    :param address: The type of the key.
    :type address: KeyType
    :param address: The address bound to the key.
    :type address: str
    :param private: Whether the key is private or not.
    :type private: bool
    :return: The document id for the document that stores a key bound to
        C{address}.
    :rtype: str
    """
    leap_assert(is_address(address), "Wrong address format: %s" % address)
    ktype = str(ktype)
    visibility = KEY_PRIVATE_KEY if private else 'public'
    return sha256('keymanager-'+address+'-'+ktype+'-'+visibility).hexdigest()


=======
>>>>>>> 7fc904d7
#
# Abstraction for encryption keys
#

class EncryptionKey(object):
    """
    Abstract class for encryption keys.

    A key is "validated" if the nicknym agent has bound the user address to a
    public key. Nicknym supports three different levels of key validation:

    * Level 3 - path trusted: A path of cryptographic signatures can be traced
      from a trusted key to the key under evaluation. By default, only the
      provider key from the user's provider is a "trusted key".
    * level 2 - provider signed: The key has been signed by a provider key for
      the same domain, but the provider key is not validated using a trust
      path (i.e. it is only registered)
    * level 1 - registered: The key has been encountered and saved, it has no
      signatures (that are meaningful to the nicknym agent).
    """

    __metaclass__ = ABCMeta

    def __init__(self, address, key_id=None, fingerprint=None,
                 key_data=None, private=None, length=None, expiry_date=None,
                 validation=None, first_seen_at=None, last_audited_at=None):
        self.address = address
        self.key_id = key_id
        self.fingerprint = fingerprint
        self.key_data = key_data
        self.private = private
        self.length = length
        self.expiry_date = expiry_date
        self.validation = validation
        self.first_seen_at = first_seen_at
        self.last_audited_at = last_audited_at

    def get_json(self):
        """
        Return a JSON string describing this key.

        :return: The JSON string describing this key.
        :rtype: str
        """
        return json.dumps({
            KEY_ADDRESS_KEY: self.address,
            KEY_TYPE_KEY: str(self.__class__),
            KEY_ID_KEY: self.key_id,
            KEY_FINGERPRINT_KEY: self.fingerprint,
            KEY_DATA_KEY: self.key_data,
            KEY_PRIVATE_KEY: self.private,
            KEY_LENGTH_KEY: self.length,
            KEY_EXPIRY_DATE_KEY: self.expiry_date,
            KEY_VALIDATION_KEY: self.validation,
            KEY_FIRST_SEEN_AT_KEY: self.first_seen_at,
            KEY_LAST_AUDITED_AT_KEY: self.last_audited_at,
            KEY_TAGS_KEY: [KEYMANAGER_KEY_TAG],
        })

    def __repr__(self):
        """
        Representation of this class
        """
        return u"<%s 0x%s (%s - %s)>" % (
            self.__class__.__name__,
            self.key_id,
            self.address,
            "priv" if self.private else "publ")


#
# Encryption schemes
#

class EncryptionScheme(object):
    """
    Abstract class for Encryption Schemes.

    A wrapper for a certain encryption schemes should know how to get and put
    keys in local storage using Soledad, how to generate new keys and how to
    find out about possibly encrypted content.
    """

    __metaclass__ = ABCMeta

    def __init__(self, soledad):
        """
        Initialize this Encryption Scheme.

        :param soledad: A Soledad instance for local storage of keys.
        :type soledad: leap.soledad.Soledad
        """
        self._soledad = soledad
        self._init_indexes()

    def _init_indexes(self):
        """
        Initialize the database indexes.
        """
        # Ask the database for currently existing indexes.
        db_indexes = dict(self._soledad.list_indexes())
        # Loop through the indexes we expect to find.
        for name, expression in INDEXES.items():
            if name not in db_indexes:
                # The index does not yet exist.
                self._soledad.create_index(name, *expression)
                continue
            if expression == db_indexes[name]:
                # The index exists and is up to date.
                continue
            # The index exists but the definition is not what expected, so we
            # delete it and add the proper index expression.
            self._soledad.delete_index(name)
            self._soledad.create_index(name, *expression)

    @abstractmethod
    def get_key(self, address, private=False):
        """
        Get key from local storage.

        :param address: The address bound to the key.
        :type address: str
        :param private: Look for a private key instead of a public one?
        :type private: bool

        :return: The key bound to C{address}.
        :rtype: EncryptionKey
        @raise KeyNotFound: If the key was not found on local storage.
        """
        pass

    @abstractmethod
    def put_key(self, key):
        """
        Put a key in local storage.

        :param key: The key to be stored.
        :type key: EncryptionKey
        """
        pass

    @abstractmethod
    def gen_key(self, address):
        """
        Generate a new key.

        :param address: The address bound to the key.
        :type address: str

        :return: The key bound to C{address}.
        :rtype: EncryptionKey
        """
        pass

    @abstractmethod
    def delete_key(self, key):
        """
        Remove C{key} from storage.

        :param key: The key to be removed.
        :type key: EncryptionKey
        """
        pass<|MERGE_RESOLUTION|>--- conflicted
+++ resolved
@@ -119,31 +119,6 @@
         validation=kdict[KEY_VALIDATION_KEY],  # TODO: verify for validation.
     )
 
-
-<<<<<<< HEAD
-def keymanager_doc_id(ktype, address, private=False):
-    """
-    Return the document id for the document containing a key for
-    C{address}.
-
-    :param address: The type of the key.
-    :type address: KeyType
-    :param address: The address bound to the key.
-    :type address: str
-    :param private: Whether the key is private or not.
-    :type private: bool
-    :return: The document id for the document that stores a key bound to
-        C{address}.
-    :rtype: str
-    """
-    leap_assert(is_address(address), "Wrong address format: %s" % address)
-    ktype = str(ktype)
-    visibility = KEY_PRIVATE_KEY if private else 'public'
-    return sha256('keymanager-'+address+'-'+ktype+'-'+visibility).hexdigest()
-
-
-=======
->>>>>>> 7fc904d7
 #
 # Abstraction for encryption keys
 #
